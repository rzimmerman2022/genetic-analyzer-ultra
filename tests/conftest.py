--- conflicted
+++ resolved
@@ -1,8 +1,4 @@
-<<<<<<< HEAD
-"""Pytest fixtures for test data."""
-=======
 """Common test fixtures for the genetic analyzer tests."""
->>>>>>> 7c596b57
 
 import pytest
 
